--- conflicted
+++ resolved
@@ -37,41 +37,28 @@
 mod bundle;
 mod button;
 mod event;
-<<<<<<< HEAD
-=======
 mod event_retrigger;
-mod focused;
->>>>>>> f9ee56f5
 mod font;
 mod format;
 mod layout;
 mod pass;
 mod prefab;
 mod resize;
-<<<<<<< HEAD
 mod selection;
 mod selection_order_cache;
-=======
 mod sound;
->>>>>>> f9ee56f5
 mod text;
 mod text_editing;
 mod transform;
 
 pub use self::{
     bundle::UiBundle,
-<<<<<<< HEAD
-    button::{UiButton, UiButtonBuilder, UiButtonBuilderResources, UiButtonSystem},
-    event::{targeted, Interactable, UiEvent, UiEventType, UiMouseSystem},
-=======
     button::{
         UiButton, UiButtonAction, UiButtonActionRetrigger, UiButtonActionRetriggerSystem,
         UiButtonActionType, UiButtonBuilder, UiButtonBuilderResources, UiButtonSystem,
     },
-    event::{MouseReactive, UiEvent, UiEventType, UiMouseSystem},
+    event::{targeted, Interactable, UiEvent, UiEventType, UiMouseSystem},
     event_retrigger::{EventReceiver, EventRetriggerSystem},
-    focused::UiFocused,
->>>>>>> f9ee56f5
     font::{
         default::get_default_font,
         systemfont::{default_system_font, get_all_font_handles, list_system_font_families},
@@ -84,14 +71,10 @@
         UiPrefab, UiTextBuilder, UiTransformBuilder, UiWidget,
     },
     resize::{ResizeSystem, UiResize},
-<<<<<<< HEAD
     selection::{Selectable, Selected, SelectionKeyboardSystem, SelectionMouseSystem},
     selection_order_cache::{CacheSelectionOrderSystem, CachedSelectionOrder},
     text::{LineMode, TextEditing, TextEditingMouseSystem, UiText},
     text_editing::TextEditingInputSystem,
-=======
     sound::{UiPlaySoundAction, UiSoundRetrigger, UiSoundRetriggerSystem, UiSoundSystem},
-    text::{LineMode, TextEditing, UiKeyboardSystem, UiText},
->>>>>>> f9ee56f5
     transform::{UiFinder, UiTransform},
 };