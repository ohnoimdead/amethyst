//! Simple flat forward drawing pass.

use super::*;
use amethyst_assets::{AssetStorage, Loader};
use amethyst_core::cgmath::vec2 as cg_vec2;
use amethyst_core::specs::prelude::{
    Entities, Entity, Join, Read, ReadExpect, ReadStorage, WriteStorage,
};
use amethyst_renderer::error::Result;
use amethyst_renderer::pipe::pass::{Pass, PassData};
use amethyst_renderer::pipe::{Effect, NewEffect};
use amethyst_renderer::{
    Encoder, Factory, Mesh, PosTex, Resources, ScreenDimensions, Shape, Texture, TextureData,
    TextureHandle, TextureMetadata, VertexFormat,
};
use fnv::FnvHashMap as HashMap;
use gfx::preset::blend;
use gfx::pso::buffer::ElemStride;
use gfx::state::ColorMask;
use gfx_glyph::{
    BuiltInLineBreaker, FontId, GlyphBrush, GlyphBrushBuilder, GlyphCruncher,
    Layout, Point, Scale, SectionText, VariedSection,
};
use glsl_layout::{vec2, Uniform};
use hibitset::BitSet;
use std::cmp::{Ordering, PartialOrd};
use std::hash::{Hash, Hasher};
use unicode_segmentation::UnicodeSegmentation;

const VERT_SRC: &[u8] = include_bytes!("shaders/vertex.glsl");
const FRAG_SRC: &[u8] = include_bytes!("shaders/frag.glsl");

#[derive(Copy, Clone, Debug, Uniform)]
#[allow(dead_code)] // This is used by the shaders
#[repr(C)]
struct VertexArgs {
    invert_window_size: vec2,
    coord: vec2,
    dimension: vec2,
}

#[derive(Clone, Debug)]
struct CachedDrawOrder {
    pub cached: BitSet,
    pub cache: Vec<(f32, Entity)>,
}

/// A color used to query a hashmap for a cached texture of that color.
struct KeyColor(pub [u8; 4]);

impl Eq for KeyColor {}

impl PartialEq for KeyColor {
    fn eq(&self, other: &Self) -> bool {
        self.0[0] == other.0[0]
            && self.0[1] == other.0[1]
            && self.0[2] == other.0[2]
            && self.0[3] == other.0[3]
    }
}

impl Hash for KeyColor {
    fn hash<H: Hasher>(&self, hasher: &mut H) {
        Hash::hash_slice(&self.0, hasher);
    }
}

/// Draw Ui elements.  UI won't display without this.  It's recommended this be your last pass.
pub struct DrawUi {
    mesh: Option<Mesh>,
    cached_draw_order: CachedDrawOrder,
    cached_color_textures: HashMap<KeyColor, TextureHandle>,
    glyph_brushes: GlyphBrushCache,
    next_brush_cache_id: u64,
}

type GlyphBrushCache = HashMap<u64, GlyphBrush<'static, Resources, Factory>>;

impl DrawUi {
    /// Create instance of `DrawUi` pass
    pub fn new() -> Self {
        DrawUi {
            mesh: None,
            cached_draw_order: CachedDrawOrder {
                cached: BitSet::new(),
                cache: Vec::new(),
            },
            cached_color_textures: HashMap::default(),
            glyph_brushes: HashMap::default(),
            next_brush_cache_id: 0,
        }
    }
}

impl<'a> PassData<'a> for DrawUi {
    type Data = (
        Entities<'a>,
        ReadExpect<'a, Loader>,
        ReadExpect<'a, ScreenDimensions>,
        Read<'a, AssetStorage<Texture>>,
        Read<'a, AssetStorage<FontAsset>>,
        Read<'a, UiFocused>,
        ReadStorage<'a, UiImage>,
        ReadStorage<'a, UiTransform>,
        WriteStorage<'a, UiText>,
        ReadStorage<'a, TextEditing>,
    );
}

impl Pass for DrawUi {
    fn compile(&mut self, mut effect: NewEffect) -> Result<Effect> {
        // Initialize a single unit quad, we'll use this mesh when drawing quads later.
        // Centered around (0,0) and of size 2
        let data = Shape::Plane(None).generate_vertices::<Vec<PosTex>>(None);
        self.mesh = Some(Mesh::build(data).build(&mut effect.factory)?);

        // Create the effect
        use std::mem;
        effect
            .simple(VERT_SRC, FRAG_SRC)
            .with_raw_constant_buffer(
                "VertexArgs",
                mem::size_of::<<VertexArgs as Uniform>::Std140>(),
                1,
            ).with_raw_vertex_buffer(PosTex::ATTRIBUTES, PosTex::size() as ElemStride, 0)
            .with_texture("albedo")
            .with_blended_output("color", ColorMask::all(), blend::ALPHA, None)
            .build()
    }

    fn apply<'a, 'b: 'a>(
        &'a mut self,
        encoder: &mut Encoder,
        effect: &mut Effect,
        factory: Factory,
        (
            entities,
            loader,
            screen_dimensions,
            tex_storage,
            font_storage,
            focused,
            ui_image,
            ui_transform,
            mut ui_text,
            editing,
        ): <Self as PassData>::Data,
    ) {
        // Populate and update the draw order cache.
        {
            let bitset = &mut self.cached_draw_order.cached;
            self.cached_draw_order.cache.retain(|&(_z, entity)| {
                let keep = ui_transform.contains(entity);
                if !keep {
                    bitset.remove(entity.id());
                }
                keep
            });
        }

        for &mut (ref mut z, entity) in &mut self.cached_draw_order.cache {
            *z = ui_transform.get(entity).unwrap().global_z;
        }

        // Attempt to insert the new entities in sorted position.  Should reduce work during
        // the sorting step.
        let transform_set = ui_transform.mask().clone();
        {
            // Create a bitset containing only the new indices.
            let new = (&transform_set ^ &self.cached_draw_order.cached) & &transform_set;
            for (entity, transform, _new) in (&*entities, &ui_transform, &new).join() {
                let pos = self
                    .cached_draw_order
                    .cache
                    .iter()
                    .position(|&(cached_z, _)| transform.global_z >= cached_z);
                match pos {
                    Some(pos) => self
                        .cached_draw_order
                        .cache
                        .insert(pos, (transform.global_z, entity)),
                    None => self
                        .cached_draw_order
                        .cache
                        .push((transform.global_z, entity)),
                }
            }
        }
        self.cached_draw_order.cached = transform_set;

        // Sort from largest z value to smallest z value.
        // Most of the time this shouldn't do anything but you still need it for if the z values
        // change.
        self.cached_draw_order
            .cache
            .sort_unstable_by(|&(z1, _), &(z2, _)| z1.partial_cmp(&z2).unwrap_or(Ordering::Equal));

        // Inverted screen dimensions. Used to scale from pixel coordinates to the opengl coordinates in the vertex shader.
        let invert_window_size = cg_vec2(
            1. / screen_dimensions.width(),
            1. / screen_dimensions.height(),
        );

        let mesh = self.mesh.as_ref().unwrap();

        let vbuf = match mesh.buffer(PosTex::ATTRIBUTES) {
            Some(vbuf) => vbuf.clone(),
            None => return,
        };
        effect.data.vertex_bufs.push(vbuf);

        let highest_abs_z = (&ui_transform,)
            .join()
            .map(|t| t.0.global_z)
            .fold(1.0, |highest, current| current.abs().max(highest));
        for &(_z, entity) in &self.cached_draw_order.cache {
            // This won't panic as we guaranteed earlier these entities are present.
            let ui_transform = ui_transform.get(entity).unwrap();
            if let Some(image) = ui_image
                .get(entity)
                .and_then(|image| tex_storage.get(&image.texture))
            {
                let vertex_args = VertexArgs {
                    invert_window_size: invert_window_size.into(),
                    // Coordinates are middle centered. It makes it easier to do layouting in most cases.
                    coord: [ui_transform.pixel_x, ui_transform.pixel_y].into(),
                    dimension: [ui_transform.pixel_width, ui_transform.pixel_height].into(),
                };

                effect.update_constant_buffer("VertexArgs", &vertex_args.std140(), encoder);
                effect.data.textures.push(image.view().clone());
                effect.data.samplers.push(image.sampler().clone());
                effect.draw(mesh.slice(), encoder);
                effect.data.textures.clear();
                effect.data.samplers.clear();
            }

            if let Some(ui_text) = ui_text.get_mut(entity) {
                // Maintain glyph brushes.
                if ui_text.brush_id.is_none() || ui_text.font != ui_text.cached_font {
                    let font = match font_storage.get(&ui_text.font) {
                        Some(font) => font,
                        None => continue,
                    };
                    self.glyph_brushes.insert(
                        self.next_brush_cache_id,
                        GlyphBrushBuilder::using_font(font.0.clone()).build(factory.clone()),
                    );
                    ui_text.brush_id = Some(self.next_brush_cache_id);
                    ui_text.cached_font = ui_text.font.clone();
                    self.next_brush_cache_id += 1;
                }
                // Build text sections.
                let editing = editing.get(entity);
                let password_string = if ui_text.password {
                    // Build a string composed of black dot characters.
                    let mut ret = String::with_capacity(ui_text.text.len());
                    for _grapheme in ui_text.text.graphemes(true) {
                        ret.push('\u{2022}');
                    }
                    Some(ret)
                } else {
                    None
                };
                let rendered_string = password_string.as_ref().unwrap_or(&ui_text.text);
                let hidpi = screen_dimensions.hidpi_factor() as f32;
                let size = ui_text.font_size * hidpi;
                let scale = Scale::uniform(size);
                let text = editing
                    .and_then(|editing| {
                        if editing.highlight_vector == 0 {
                            return None;
                        }
                        let start = editing
                            .cursor_position
                            .min(editing.cursor_position + editing.highlight_vector)
                            as usize;
                        let end = editing
                            .cursor_position
                            .max(editing.cursor_position + editing.highlight_vector)
                            as usize;
                        let start_byte = rendered_string
                            .grapheme_indices(true)
                            .nth(start)
                            .map(|i| i.0);
                        let end_byte = rendered_string
                            .grapheme_indices(true)
                            .nth(end)
                            .map(|i| i.0)
                            .unwrap_or(rendered_string.len());
                        start_byte.map(|start_byte| (editing, (start_byte, end_byte)))
                    }).map(|(editing, (start_byte, end_byte))| {
                        vec![
                            SectionText {
                                text: &((rendered_string)[0..start_byte]),
                                scale: scale,
                                color: ui_text.color,
                                font_id: FontId(0),
                            },
                            SectionText {
                                text: &((rendered_string)[start_byte..end_byte]),
                                scale: scale,
                                color: editing.selected_text_color,
                                font_id: FontId(0),
                            },
                            SectionText {
                                text: &((rendered_string)[end_byte..]),
                                scale: scale,
                                color: ui_text.color,
                                font_id: FontId(0),
                            },
                        ]
                    }).unwrap_or(vec![SectionText {
                        text: rendered_string,
                        scale: scale,
                        color: ui_text.color,
                        font_id: FontId(0),
                    }]);

                let layout = match ui_text.line_mode {
                    LineMode::Single => Layout::SingleLine {
                        line_breaker: BuiltInLineBreaker::UnicodeLineBreaker,
                        h_align: ui_text.align.horizontal_align(),
                        v_align: ui_text.align.vertical_align(),
                    },
                    LineMode::Wrap => Layout::Wrap {
                        line_breaker: BuiltInLineBreaker::UnicodeLineBreaker,
                        h_align: ui_text.align.horizontal_align(),
                        v_align: ui_text.align.vertical_align(),
                    },
                };

                let section = VariedSection {
                    // Needs a recenter because we are using [-0.5,0.5] for the mesh
                    // instead of the expected [0,1]
                    screen_position: (
                        (ui_transform.pixel_x + ui_transform.pixel_width * ui_text.align.norm_offset().0) * hidpi,
                        // invert y because gfx-glyph inverts it back
<<<<<<< HEAD
                        (screen_dimensions.height() - ui_transform.pixel_y - ui_transform.pixel_height * ui_text.align.norm_offset().1) * hidpi,
=======
                        (screen_dimensions.height()
                            - ui_transform.pixel_y
                            - ui_transform.pixel_height / 2.0)
                            * hidpi,
>>>>>>> 99d7d488
                    ),
                    bounds: (ui_transform.pixel_width, ui_transform.pixel_height),
                    // Invert z because of gfx-glyph using z+ forward
                    z: ui_transform.global_z / highest_abs_z,
                    layout,
                    text,
                };

                // Render background highlight
                let brush = &mut self
                    .glyph_brushes
                    .get_mut(&ui_text.brush_id.unwrap())
                    .unwrap();
                // Maintain the glyph cache (used by the input code).
                ui_text.cached_glyphs.clear();
                ui_text
                    .cached_glyphs
                    .extend(brush.glyphs(&section).cloned());
                let cache = &mut self.cached_color_textures;

                // Render text selection
                if let Some((texture, (start, end))) = editing.and_then(|ed| {
                    let start = ed
                        .cursor_position
                        .min(ed.cursor_position + ed.highlight_vector)
                        as usize;
                    let end = ed
                        .cursor_position
                        .max(ed.cursor_position + ed.highlight_vector)
                        as usize;
                    let color = if focused.entity == Some(entity) {
                        ed.selected_background_color
                    } else {
                        [
                            ed.selected_background_color[0] * 0.5,
                            ed.selected_background_color[1] * 0.5,
                            ed.selected_background_color[2] * 0.5,
                            ed.selected_background_color[3] * 0.5,
                        ]
                    };
                    tex_storage
                        .get(&cached_color_texture(cache, color, &loader, &tex_storage))
                        .map(|tex| (tex, (start, end)))
                }) {
                    // Text selection rendering

                    effect.data.textures.push(texture.view().clone());
                    effect.data.samplers.push(texture.sampler().clone());
                    let ascent = brush
                        .fonts()
                        .get(0)
                        .unwrap()
                        .v_metrics(Scale::uniform(ui_text.font_size))
                        .ascent;
                    for glyph in brush
                        .glyphs(&section)
                        .enumerate()
                        .filter(|&(i, _g)| start <= i && i < end)
                        .map(|(_i, g)| g)
                    {
                        let height = glyph.scale().y / hidpi;
                        let width = glyph.unpositioned().h_metrics().advance_width / hidpi;
                        let mut pos = glyph.position();
                        pos.x /= hidpi;
                        pos.y /= hidpi;
                        let vertex_args = VertexArgs {
                            invert_window_size: invert_window_size.into(),
                            // gfx-glyph uses y down so we need to convert to y up
                            coord: [
                                pos.x + width / 2.0,
                                screen_dimensions.height() - pos.y + ascent / 2.0,
                            ]
                                .into(),
                            dimension: [width, height].into(),
                        };
                        effect.update_constant_buffer("VertexArgs", &vertex_args.std140(), encoder);
                        effect.draw(mesh.slice(), encoder);
                    }
                    effect.data.textures.clear();
                    effect.data.samplers.clear();
                }
                // Render text
                brush.queue(section.clone());
                if let Err(err) = brush.draw_queued(
                    encoder,
                    &effect.data.out_blends[0],
                    &effect.data.out_depth.as_ref().unwrap().0,
                ) {
                    error!("Unable to draw text! Error: {:?}", err);
                }
                // Render cursor
                if focused.entity == Some(entity) {
                    if let Some((texture, editing)) = editing.as_ref().and_then(|ed| {
                        tex_storage
                            .get(&cached_color_texture(
                                cache,
                                ui_text.color,
                                &loader,
                                &tex_storage,
                            )).map(|tex| (tex, ed))
                    }) {
                        let blink_on = editing.cursor_blink_timer < 0.5 / CURSOR_BLINK_RATE;
                        if editing.use_block_cursor || blink_on {
                            effect.data.textures.push(texture.view().clone());
                            effect.data.samplers.push(texture.sampler().clone());
                            // Calculate the width of a space for use with the block cursor.
                            let space_width = if editing.use_block_cursor {
                                brush
                                    .fonts()
                                    .get(0)
                                    .unwrap()
                                    .glyph(' ')
                                    .scaled(Scale::uniform(ui_text.font_size))
                                    .h_metrics()
                                    .advance_width
                            } else {
                                // If we aren't using the block cursor, don't bother.
                                0.0
                            };
                            let ascent = brush
                                .fonts()
                                .get(0)
                                .unwrap()
                                .v_metrics(Scale::uniform(ui_text.font_size))
                                .ascent;
                            let glyph_len = brush.glyphs(&section).count();
                            let (glyph, at_end) = if editing.cursor_position as usize >= glyph_len {
                                (brush.glyphs(&section).last(), true)
                            } else {
                                (
                                    brush.glyphs(&section).nth(editing.cursor_position as usize),
                                    false,
                                )
                            };
                            let height;
                            let width;
                            if editing.use_block_cursor {
                                height = if blink_on {
                                    ui_text.font_size
                                } else {
                                    ui_text.font_size / 10.0
                                };
                                width = space_width;
                            } else {
                                height = ui_text.font_size;
                                width = 2.0;
                            }
<<<<<<< HEAD
                            
                            let mut pos = glyph.map(|g| g.position()).unwrap_or(Point {
                                x: ui_transform.pixel_x + ui_transform.width * ui_text.align.norm_offset().0,
                                y: 0.0,
=======

                            let pos = glyph.map(|g| g.position()).unwrap_or(Point {
                                x: ui_transform.pixel_x - ui_transform.width / 2.,
                                // gfx-glyph uses y down so we need to convert to y up
                                y: screen_dimensions.height() - ui_transform.pixel_y + ascent / 2.0,
>>>>>>> 99d7d488
                            });
                            // gfx-glyph uses y down so we need to convert to y up
                            pos.y = screen_dimensions.height() - ui_transform.pixel_y + ascent / 2.0;

                            let mut x = pos.x / hidpi;
                            if let Some(glyph) = glyph {
                                if at_end {
                                    x += glyph.unpositioned().h_metrics().advance_width / hidpi;
                                }
                            }
                            let mut y = pos.y / hidpi;
                            if editing.use_block_cursor && !blink_on {
                                y -= ui_text.font_size * 0.9;
                            }
                            let vertex_args = VertexArgs {
                                invert_window_size: invert_window_size.into(),
                                coord: [x, screen_dimensions.height() - y + ascent / 2.0].into(),
                                dimension: [width, height].into(),
                            };
                            effect.update_constant_buffer(
                                "VertexArgs",
                                &vertex_args.std140(),
                                encoder,
                            );
                            effect.draw(mesh.slice(), encoder);
                        }
                        effect.data.textures.clear();
                        effect.data.samplers.clear();
                    }
                }
            }
        }
    }
}

fn cached_color_texture(
    cache: &mut HashMap<KeyColor, TextureHandle>,
    color: [f32; 4],
    loader: &Loader,
    storage: &AssetStorage<Texture>,
) -> TextureHandle {
    fn to_u8(input: f32) -> u8 {
        (input * 255.0).min(255.0) as u8
    }
    let key = KeyColor([
        to_u8(color[0]),
        to_u8(color[1]),
        to_u8(color[2]),
        to_u8(color[3]),
    ]);
    cache
        .entry(key)
        .or_insert_with(|| {
            let meta = TextureMetadata {
                sampler: None,
                mip_levels: Some(1),
                size: Some((1, 1)),
                dynamic: false,
                format: None,
                channel: None,
            };
            let texture_data = TextureData::Rgba(color, meta);
            loader.load_from_data(texture_data, (), storage)
        }).clone()
}<|MERGE_RESOLUTION|>--- conflicted
+++ resolved
@@ -336,14 +336,7 @@
                     screen_position: (
                         (ui_transform.pixel_x + ui_transform.pixel_width * ui_text.align.norm_offset().0) * hidpi,
                         // invert y because gfx-glyph inverts it back
-<<<<<<< HEAD
                         (screen_dimensions.height() - ui_transform.pixel_y - ui_transform.pixel_height * ui_text.align.norm_offset().1) * hidpi,
-=======
-                        (screen_dimensions.height()
-                            - ui_transform.pixel_y
-                            - ui_transform.pixel_height / 2.0)
-                            * hidpi,
->>>>>>> 99d7d488
                     ),
                     bounds: (ui_transform.pixel_width, ui_transform.pixel_height),
                     // Invert z because of gfx-glyph using z+ forward
@@ -491,18 +484,10 @@
                                 height = ui_text.font_size;
                                 width = 2.0;
                             }
-<<<<<<< HEAD
                             
                             let mut pos = glyph.map(|g| g.position()).unwrap_or(Point {
                                 x: ui_transform.pixel_x + ui_transform.width * ui_text.align.norm_offset().0,
                                 y: 0.0,
-=======
-
-                            let pos = glyph.map(|g| g.position()).unwrap_or(Point {
-                                x: ui_transform.pixel_x - ui_transform.width / 2.,
-                                // gfx-glyph uses y down so we need to convert to y up
-                                y: screen_dimensions.height() - ui_transform.pixel_y + ascent / 2.0,
->>>>>>> 99d7d488
                             });
                             // gfx-glyph uses y down so we need to convert to y up
                             pos.y = screen_dimensions.height() - ui_transform.pixel_y + ascent / 2.0;
