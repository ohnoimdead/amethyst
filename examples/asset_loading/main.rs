//! Demonstrates loading custom assets using the Amethyst engine.
// TODO: Add asset loader directory store for the meshes.

use amethyst::{
    assets::{Loader, SimpleFormat},
    core::{
        math::{Vector2, Vector3},
        Transform, TransformBundle,
    },
    error::Error,
    input::InputBundle,
    prelude::*,
    renderer::{
        Camera, DrawShaded, Light, Material, MaterialDefaults, Mesh, MeshData, PointLight,
        PosNormTex, Projection, Rgba,
    },
    utils::application_root_dir,
};

#[derive(Clone)]
struct Custom;

impl SimpleFormat<Mesh> for Custom {
    const NAME: &'static str = "CUSTOM";

    type Options = ();

    /// Reads the given bytes and produces asset data.
    fn import(&self, bytes: Vec<u8>, _: ()) -> Result<MeshData, Error> {
        let data: String = String::from_utf8(bytes)?;

        let trimmed: Vec<&str> = data.lines().filter(|line| line.len() >= 1).collect();

        let mut result = Vec::new();

        for line in trimmed {
            let nums: Vec<&str> = line.split_whitespace().collect();

            let position = Vector3::new(
                nums[0].parse::<f32>().unwrap(),
                nums[1].parse::<f32>().unwrap(),
                nums[2].parse::<f32>().unwrap(),
            );

            let normal = Vector3::new(
                nums[3].parse::<f32>().unwrap(),
                nums[4].parse::<f32>().unwrap(),
                nums[5].parse::<f32>().unwrap(),
            );

            result.push(PosNormTex {
                position,
                normal,
                tex_coord: Vector2::new(0.0, 0.0),
            });
        }
        Ok(result.into())
    }
}

struct AssetsExample;

impl SimpleState for AssetsExample {
    fn on_start(&mut self, data: StateData<'_, GameData<'_, '_>>) {
        let StateData { world, .. } = data;
        world.add_resource(0usize);

        initialise_camera(world);
        initialise_lights(world);

        // Add custom cube object to scene
        let (mesh, mtl) = {
            let mat_defaults = world.read_resource::<MaterialDefaults>();
            let loader = world.read_resource::<Loader>();

            let meshes = &world.read_resource();
            let textures = &world.read_resource();

            let mesh = loader.load("mesh/cuboid.custom", Custom, (), (), meshes);
            let albedo = loader.load_from_data([0.0, 0.0, 1.0, 0.0].into(), (), textures);
            let mat = Material {
                albedo,
                ..mat_defaults.0.clone()
            };

            (mesh, mat)
        };

        let mut trans = Transform::default();
<<<<<<< HEAD
        trans.set_xyz(-5.0, 0.0, 0.0);
        trans.set_scale(Vector3::new(2.0, 2.0, 2.0));
=======
        trans.set_translation_xyz(-5.0, 0.0, 0.0);
        trans.set_scale(2.0, 2.0, 2.0);
>>>>>>> eac09b6c
        world
            .create_entity()
            .with(mesh)
            .with(mtl)
            .with(trans)
            .build();
    }
}

fn main() -> Result<(), Error> {
    amethyst::start_logger(Default::default());

    let app_root = application_root_dir()?;

    // Add our meshes directory to the asset loader.
    let resources_directory = app_root.join("examples/assets");

    let display_config_path =
        app_root.join("{}/examples/asset_loading/resources/display_config.ron");

    let game_data = GameDataBuilder::default()
        .with_bundle(InputBundle::<String, String>::new())?
        .with_bundle(TransformBundle::<f32>::new())?
        .with_basic_renderer(display_config_path, DrawShaded::<PosNormTex, f32>::new(), false)?;

    let mut game = Application::new(resources_directory, AssetsExample, game_data)?;
    game.run();
    Ok(())
}

fn initialise_camera(world: &mut World) {
    let mut transform = Transform::default();
    transform.set_translation_xyz(0.0, -20.0, 10.0);
    transform.prepend_rotation_x_axis(1.3257521);

    world
        .create_entity()
        .with(Camera::from(Projection::perspective(
            1.0,
            std::f32::consts::FRAC_PI_3,
        )))
        .with(transform)
        .build();
}

/// Adds lights to the scene.
fn initialise_lights(world: &mut World) {
    let light: Light = PointLight {
        intensity: 100.0,
        radius: 1.0,
        color: Rgba::white(),
        ..Default::default()
    }
    .into();

    let mut transform = Transform::default();
    transform.set_translation_xyz(5.0, -20.0, 15.0);

    // Add point light.
    world.create_entity().with(light).with(transform).build();
}<|MERGE_RESOLUTION|>--- conflicted
+++ resolved
@@ -87,13 +87,8 @@
         };
 
         let mut trans = Transform::default();
-<<<<<<< HEAD
         trans.set_xyz(-5.0, 0.0, 0.0);
         trans.set_scale(Vector3::new(2.0, 2.0, 2.0));
-=======
-        trans.set_translation_xyz(-5.0, 0.0, 0.0);
-        trans.set_scale(2.0, 2.0, 2.0);
->>>>>>> eac09b6c
         world
             .create_entity()
             .with(mesh)
