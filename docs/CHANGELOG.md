# Change Log
All notable changes to this project will be documented in this file.

The format is based on [Keep a Changelog][kc], and this project adheres to
[Semantic Versioning][sv].

[kc]: http://keepachangelog.com/
[sv]: http://semver.org/

## [Unreleased]

### Added

* `amethyst_test` test framework for ergonomic testing of Amethyst applications ([#1000])
* combinations of buttons triggering actions ([#1043])
* `UiPrefab` field `hidden: bool` to hide entities ([#1051])
* `PrefabData` can now be derived for many situations, see the book for more information ([#1035])
* Support for DirectionalLight and SpotLight in PBM pass. ([#1074], [#1081])
<<<<<<< HEAD
* `UiWidget` variant `Custom` for custom composited widgets ([#1112])
=======
* `amethyst_ui::get_default_font` supports loading system font from Path. ([#1108])
>>>>>>> 6f29f18a

### Changed

* `Material` animations now directly use `Handle<Texture>` instead of using indirection. ([#1089])
* `SpriteRenderPrimitive::SpriteSheet` now takes `Handle<SpriteSheet>` instead of a `u64` ID. ([#1089])

### Removed

* `SpriteSheetSet` is removed as it is no longer needed. ([#1089])

### Fixed

[#1000]: https://github.com/amethyst/amethyst/pull/1000
[#1043]: https://github.com/amethyst/amethyst/pull/1043
[#1051]: https://github.com/amethyst/amethyst/pull/1051
[#1035]: https://github.com/amethyst/amethyst/pull/1035
[#1074]: https://github.com/amethyst/amethyst/pull/1074
[#1081]: https://github.com/amethyst/amethyst/pull/1081
<<<<<<< HEAD
[#1112]: https://github.com/amethyst/amethyst/pull/1112
=======
[#1089]: https://github.com/amethyst/amethyst/pull/1089
[#1108]: https://github.com/amethyst/amethyst/pull/1108
>>>>>>> 6f29f18a

## [0.9.0] - 2018-10
### Added
* Added base networking implementation and the `amethyst_network` crate. ([#969])
* Support for debug lines using `DebugLines` pass, and `DebugLines` component or resource. ([#917], [#957])
* Added JsonFormat ([#950]).
* `SpriteRender` pass to draw sprites without using `Material` and `Mesh`. ([#829], [#830])
* Sprite animation uses the `SpriteRenderChannel`. ([#829], [#830])
* State::handle_event can now handle multiple types of events. ([#887])
* Added Named Component. ([#879])([#896])
* Support for progressive jpeg loading. ([#877])
* New `application_root_dir()` function in `amethyst_utils`. ([#831])
* Load node names for glTF prefabs. ([#905])
* Added automatic camera matrix resizing to allow clean screen resizes. ([#920])
* Added the Removal component to facilitate manual entity removal and scene cleaning. ([#920])
* Added DestroyAtTime and DestroyInTime components to easily destroy entities. ([#920])
* Support for loading TGA images. ([#934])
* GltfPrefab adds MeshData as a component on loaded entities. This is not configurable until the Prefab rework. ([#946])
* Added implementation of From<Vector3<f32>> for Transform which creates a Transform using Vector3 as the translation vector. ([#946])
* New vertices() method on MeshCreator trait. ([#946])
* Support for text alignment (align left, center, right). ([#965])
* Support for multiline text. ([#965])
* Added custom aspect ratio to OrthoCamera. ([#983])
* Added AntiStorage documentation to the book. ([#997])
* You can now stop the rotation of the FreeRotationSystem by setting HideCursor.hide value to false. ([#997])
* Support for logging to file, toggle for logging to stdout. ([#976], [#994])
* Added a `Hidden` Component, that hides a single entity, and a HideHierarchySystem that toggles `Hidden` on all children when used. ([#1001])
* Documentation for drawing sprites. ([#971])
* Added `shadow_update()` and `shadow_fixed_update()` to the `State` trait. ([#1006])
* Added configurable width for debug lines. ([#1016])
* Added `TextureMetadata::srgb_scale()` for default texture metadata with nearest filter. ([#1023])
* Added motivation to use Amethyst over gluing the building blocks yourself in the book. ([#1057])
* Added `Config::load_bytes` for reading configuration from raw bytes. ([#1067])

### Changed

* Sprites contain their dimensions and offsets to render them with the right size and desired position. ([#829], [#830])
* Texture coordinates for sprites are 1.0 at the top of the texture and 0.0 at the bottom. ([#829], [#830])
* Made get_camera public. ([#878)]
* Simplified creating states with SimpleState and EmptyState. ([#887])
* Updated ProgressCounter to show loading errors. ([#892])
* Replaced the `imagefmt` crate with `image`. ([#877])
* Optimize Sprite rendering via batching. ([#902])
* Derive `Debug` and `PartialEq` for `amethyst_input::Axis`. ([#903], [#904])
* Updated `winit` to `0.17` (see [Winit's changelog][winit_017]). ([#906])
* Updated `glutin` to `0.18` (see [Glutin's changelog][glutin_018]). ([#906])
* Updated `gfx_window_glutin` to `0.26`. ([#906])
* Updated `hetseq` to `0.2`. ([#906])
* Removed unwraps from StateMachine ([#940])
* Renamed ArcBallMovementSystem to ArcBallRotationSystem. ([#946])
* Moved the ArcBallMovementSystem::get_axis method to amethyst_input/src/utils: get_input_axis_simple ([#946])
* Ui Y axis is now from bottom to top. ([#946])
* Fixed issue with global anchors not actually aligning ui elements and containers properly. ([#946])
* Fixed issue with ui events not triggering at times. ([#946])
* Reduced the complexity of the UiPass and associated shaders. ([#946])
* Added comments to UiPass and shaders explaining what is going on. ([#946])
* The z in UiTransformBuilder now defaults to 1 instead of 0, allowing to skip defining the z in the ui prefabs. ([#946])
* Added comments to ui prefab. ([#946])
* Summarized all `use amethyst::` statements to allow collapsing in IDE's. ([#974])
* `Application` now uses `EventReader`s to determine what events to send to the `State`s, more information in the `State`
  book chapter ([#996])
* Breaking: Refactor `TextureMetadata` so filter method and clamping can be configured more easily ([#981])
* Renamed `PrefabData` functions to be easier to understand ([#1008])

### Removed

* `LMenu` and `RMenu` key codes, following the `winit` update. ([#906])

### Fixed

* Material ids in GLTF loader caused multiple GLTF files to get incorrect materials applied. ([#915])
* Fix render gamma for most textures. ([#868])
* Joint entities can only be part of a single skin: Materials are not swapped anymore. ([#933])
* Fixed regression in sprite positioning after batching. ([#929])
* Now loading default fonts from the system for UiButton ([#964])
* Fixed single frame animation ([#1015])
* Improved compatibility with older drivers ([#1012])
* Forgotten `channel` field on `examples/ui` prefab ([#1024])
* `AssetPrefab` loaded files at an incorrect time ([#1020])
* Removed unreachable code in `TexturePrefab` ([#1020])
* Fix OpenGL not rendering on window creation due to `glutin` bug ([#972])
* Fix debug lines panic when no lines are rendered ([#1049])

[#829]: https://github.com/amethyst/amethyst/issues/829
[#830]: https://github.com/amethyst/amethyst/pull/830
[#879]: https://github.com/amethyst/amethyst/pull/879
[#878]: https://github.com/amethyst/amethyst/pull/878
[#887]: https://github.com/amethyst/amethyst/pull/887
[#892]: https://github.com/amethyst/amethyst/pull/892
[#877]: https://github.com/amethyst/amethyst/pull/877
[#878]: https://github.com/amethyst/amethyst/pull/878
[#896]: https://github.com/amethyst/amethyst/pull/896
[#831]: https://github.com/amethyst/amethyst/pull/831
[#902]: https://github.com/amethyst/amethyst/pull/902
[#905]: https://github.com/amethyst/amethyst/pull/905
[#920]: https://github.com/amethyst/amethyst/pull/920
[#903]: https://github.com/amethyst/amethyst/issues/903
[#904]: https://github.com/amethyst/amethyst/pull/904
[#906]: https://github.com/amethyst/amethyst/pull/906
[#915]: https://github.com/amethyst/amethyst/pull/915
[#868]: https://github.com/amethyst/amethyst/pull/868
[#917]: https://github.com/amethyst/amethyst/issues/917
[#933]: https://github.com/amethyst/amethyst/pull/933
[#929]: https://github.com/amethyst/amethyst/pull/929
[#934]: https://github.com/amethyst/amethyst/pull/934
[#940]: https://github.com/amethyst/amethyst/pull/940
[#946]: https://github.com/amethyst/amethyst/pull/946
[#950]: https://github.com/amethyst/amethyst/pull/950
[#957]: https://github.com/amethyst/amethyst/pull/957
[#964]: https://github.com/amethyst/amethyst/pull/964
[#965]: https://github.com/amethyst/amethyst/pull/965
[#969]: https://github.com/amethyst/amethyst/pull/969
[#983]: https://github.com/amethyst/amethyst/pull/983
[#971]: https://github.com/amethyst/amethyst/pull/971
[#972]: https://github.com/amethyst/amethyst/issue/972
[#974]: https://github.com/amethyst/amethyst/pull/974
[#976]: https://github.com/amethyst/amethyst/pull/976
[#981]: https://github.com/amethyst/amethyst/pull/981
[#994]: https://github.com/amethyst/amethyst/pull/994
[#996]: https://github.com/amethyst/amethyst/pull/996
[#997]: https://github.com/amethyst/amethyst/pull/997
[#1001]: https://github.com/amethyst/amethyst/pull/1001
[#1006]: https://github.com/amethyst/amethyst/pull/1006
[#1008]: https://github.com/amethyst/amethyst/pull/1008
[#1012]: https://github.com/amethyst/amethyst/pull/1012
[#1015]: https://github.com/amethyst/amethyst/pull/1015
[#1016]: https://github.com/amethyst/amethyst/pull/1016
[#1024]: https://github.com/amethyst/amethyst/pull/1024
[#1020]: https://github.com/amethyst/amethyst/pull/1020
[#1023]: https://github.com/amethyst/amethyst/pull/1023
[#1057]: https://github.com/amethyst/amethyst/pull/1057
[#1049]: https://github.com/amethyst/amethyst/pull/1049
[#1067]: https://github.com/amethyst/amethyst/pull/1067
[winit_017]: https://github.com/tomaka/winit/blob/master/CHANGELOG.md#version-0172-2018-08-19
[glutin_018]: https://github.com/tomaka/glutin/blob/master/CHANGELOG.md#version-0180-2018-08-03

## [0.8.0] - 2018-08

### Added

* UI `ScaleMode` is now functional, permitting percentage based `UiTransform`s. ([#774])
* Add serde trait derives to many core components ([#760])
* Add a generic asset `Format` for `ron` files ([#760])
* Improve error handling for asset loading ([#773])
* Add bundle for the arc ball camera ([#770])
* Add utility functions for dealing with common input ([#759])
* Add alpha cutoff support to the PBR shader ([#756])
* Basic renderer setup helper function ([#771])
* Shape mesh generators ([#777])
* Derive `PartialEq` for `SpriteSheet` ([#789])
* Add core support for Prefabs ([#716])
* Add shape prefab support ([#785])
* Specialised UI prefab format ([#786])
* Add generation of normals/tangents in GLTF ([#784])
* Localisation using FTL files and the fluent-rs library ([#663])
* Add basic scene prefab ([#791])
* Improve ergonomics of examples ([#793])
* Beginner-friendly utilities for sprite rendering ([#804])
* Derive `PartialEq` for `MaterialPrimitive` ([#809])
* Make `with_bindings_from_file` return a Result ([#811])
* Logger initialization is now optional and can be enabled with a call to `amethyst::start_logger()` ([#815])
* Gamepad support with optional builtin SDL controller event source ([#818])
* Promote `UiButton` to a fundamental Ui component ([#798])

### Changed

* UI systems will now never overwrite your local `UiTransform` values ([#774])
* Global `UiTransform` values are no longer writable ([#774])
* `UiResize` refactored to be more user friendly and more helpful ([#774])
* `Anchored` and `Stretched` components have been folded into `UiTransform` ([#774])
* Refactored asset loading so `Processor`s can defer storage insertion ([#760])
* Moved `MaterialTextureSet` to the renderer crate ([#760])
* Use `fresnel` function in PBR shader ([#772])
* Remove boilerplate for `run` + `main` in examples ([#764])
* Update dependencies ([#752], [#751], [#817])
* Formalized and documented support for overriding the global logger ([#776])
* Refactor GLTF loader to use prefabs ([#784])
* Point lights use `GlobalTransform` for positioning rather than a separate `center` ([#794])
* Point lights now require a `GlobalTransform` component to be included in rendering ([#794])
* `amethyst_input::input_handler::{keys_that_are_down, mouse_buttons_that_are_down, scan_codes_that_are_down, buttons_that_are_down}` now all return `impl Iterator` instead of concrete wrapper types ([#816])
* Renamed is_key to is_key_down and fixed example to react when the key is pressed instead of released. ([#822])
* SpriteRenderData now allows to retrieve the MeshHandle and Material before inserting them into an entity. ([#825])
* Update the pong tutorial + changelog for SpriteRenderData. ([#805])
* Loosen up generic type bounds for InputBundle. ([#808])

### Removed

* Remove `amethyst_input::{KeyCodes, ScanCodes, MouseButtons, Buttons}` in favor of `impl trait` ([#816])

### Fixed

* Resizing fixed on OSX ([#767])
* Fix color format ([#766])
* Remove individual example READMEs ([#758])
* Log an error if a pass tries to render a mesh with incompatible vertex buffers ([#749])
* Standardize vsync across examples ([#746])
* Minor Pong tutorial fixes. ([#807])
* Fix wrong resource paths in examples. ([#812])

[#663]: https://github.com/amethyst/amethyst/pull/663
[#746]: https://github.com/amethyst/amethyst/pull/746
[#749]: https://github.com/amethyst/amethyst/pull/749
[#751]: https://github.com/amethyst/amethyst/pull/751
[#752]: https://github.com/amethyst/amethyst/pull/752
[#756]: https://github.com/amethyst/amethyst/pull/756
[#758]: https://github.com/amethyst/amethyst/pull/758
[#759]: https://github.com/amethyst/amethyst/pull/759
[#760]: https://github.com/amethyst/amethyst/pull/760
[#764]: https://github.com/amethyst/amethyst/pull/764
[#766]: https://github.com/amethyst/amethyst/pull/766
[#767]: https://github.com/amethyst/amethyst/pull/767
[#770]: https://github.com/amethyst/amethyst/pull/770
[#771]: https://github.com/amethyst/amethyst/pull/771
[#772]: https://github.com/amethyst/amethyst/pull/772
[#773]: https://github.com/amethyst/amethyst/pull/773
[#774]: https://github.com/amethyst/amethyst/pull/774
[#777]: https://github.com/amethyst/amethyst/pull/777
[#776]: https://github.com/amethyst/amethyst/pull/776
[#798]: https://github.com/amethyst/amethyst/pull/798
[#716]: https://github.com/amethyst/amethyst/pull/716
[#784]: https://github.com/amethyst/amethyst/pull/784
[#785]: https://github.com/amethyst/amethyst/pull/785
[#786]: https://github.com/amethyst/amethyst/pull/786
[#791]: https://github.com/amethyst/amethyst/pull/791
[#789]: https://github.com/amethyst/amethyst/pull/789
[#793]: https://github.com/amethyst/amethyst/pull/793
[#804]: https://github.com/amethyst/amethyst/pull/804
[#805]: https://github.com/amethyst/amethyst/pull/805
[#807]: https://github.com/amethyst/amethyst/pull/807
[#808]: https://github.com/amethyst/amethyst/pull/808
[#809]: https://github.com/amethyst/amethyst/pull/809
[#811]: https://github.com/amethyst/amethyst/pull/811
[#794]: https://github.com/amethyst/amethyst/pull/794
[#812]: https://github.com/amethyst/amethyst/pull/812
[#816]: https://github.com/amethyst/amethyst/pull/816
[#815]: https://github.com/amethyst/amethyst/pull/815
[#817]: https://github.com/amethyst/amethyst/pull/817
[#818]: https://github.com/amethyst/amethyst/pull/818
[#822]: https://github.com/amethyst/amethyst/pull/822
[#825]: https://github.com/amethyst/amethyst/pull/825

## [0.7.0] - 2018-05

### Added

* Documentation for Animation crate ([#631]).
* Support for rendering sprites ([#638]).
* Fly Camera ([#578]).
* UI Layouts ([#591]).
* UI Events ([#580]).
* Introduce a generic animation system, with support for both  transform and texture animation ([#558]), ([#566]), ([#567]), ([#569]), ([#570]), ([#611]), ([#641]), ([#644])
* Add transparency support to core passes ([#543]), ([#574]), ([#584])
* Add vertex skinning ([#545]), ([#619])
* Expose a basic visibility ordering system, with the ability to swap in better replacement systems ([#595])
* Audio `Output` is now added directly rather than as an `Option`, should now be fetched with `Option<Read<'a, Output>>` ([#679])
* New nightly feature that enables `shred`s nightly feature ([#689])
* `Transform` refactored, and added lots of utility functions ([#660])
* Add new raw mouse events for use with camera rotation ([#699])
* Add UiButtons and UiButtonBuilder ([#613])
* Add arc ball camera ([#700])

### Changed

* Update dependencies to the newest versions: cgmath, winit, glutin, gfx, gfx_glyph ([#527]), ([#572]), ([#648])
* Rodio updated to 0.7 ([#676])
* Refactored bundles to only contain `System`s ([#675])
* Refactor to use new specs, major breakage! ([#674]), ([#679]), ([#683]), ([#662]).
* Upgrade to winit 1.13.1 ([#698])
* Refactor game data, permit greater extensibility ([#691])
* Disable multisampling on all examples, and add a single example with multisampling on ([#671])

### Fixed

* Asset loading tolerates paths constructed using back slashes ([#623]).
* Pong text alignment ([#621]).
* Updated book introduction ([#588]).
* Renderable runtime crash ([#586]).

[#580]: https://github.com/amethyst/amethyst/pull/580
[#591]: https://github.com/amethyst/amethyst/pull/591
[#578]: https://github.com/amethyst/amethyst/pull/578
[#586]: https://github.com/amethyst/amethyst/pull/586
[#588]: https://github.com/amethyst/amethyst/pull/588
[#631]: https://github.com/amethyst/amethyst/pull/631
[#638]: https://github.com/amethyst/amethyst/pull/638
[#623]: https://github.com/amethyst/amethyst/pull/623
[#621]: https://github.com/amethyst/amethyst/pull/621
[#558]: https://github.com/amethyst/amethyst/pull/558
[#566]: https://github.com/amethyst/amethyst/pull/566
[#567]: https://github.com/amethyst/amethyst/pull/567
[#569]: https://github.com/amethyst/amethyst/pull/569
[#570]: https://github.com/amethyst/amethyst/pull/570
[#611]: https://github.com/amethyst/amethyst/pull/611
[#641]: https://github.com/amethyst/amethyst/pull/641
[#644]: https://github.com/amethyst/amethyst/pull/644
[#543]: https://github.com/amethyst/amethyst/pull/543
[#574]: https://github.com/amethyst/amethyst/pull/574
[#584]: https://github.com/amethyst/amethyst/pull/584
[#545]: https://github.com/amethyst/amethyst/pull/545
[#619]: https://github.com/amethyst/amethyst/pull/619
[#527]: https://github.com/amethyst/amethyst/pull/527
[#572]: https://github.com/amethyst/amethyst/pull/572
[#648]: https://github.com/amethyst/amethyst/pull/648
[#595]: https://github.com/amethyst/amethyst/pull/595
[#679]: https://github.com/amethyst/amethyst/pull/679
[#675]: https://github.com/amethyst/amethyst/pull/675
[#676]: https://github.com/amethyst/amethyst/pull/676
[#674]: https://github.com/amethyst/amethyst/pull/674
[#679]: https://github.com/amethyst/amethyst/pull/679
[#683]: https://github.com/amethyst/amethyst/pull/683
[#660]: https://github.com/amethyst/amethyst/pull/660
[#671]: https://github.com/amethyst/amethyst/pull/671
[#689]: https://github.com/amethyst/amethyst/pull/689
[#691]: https://github.com/amethyst/amethyst/pull/691
[#698]: https://github.com/amethyst/amethyst/pull/698
[#699]: https://github.com/amethyst/amethyst/pull/699
[#662]: https://github.com/amethyst/amethyst/pull/662
[#613]: https://github.com/amethyst/amethyst/pull/613
[#700]: https://github.com/amethyst/amethyst/pull/700

## [0.5.1] - 2017-08-30

* Fix syntax highlighting in documentation.

## [0.5.0] - 2017-08-29

### Added

* Add audio support ([#265])

### Changed

* Asset management rewrite (pull request [#244]).
* Use RON as config format ([#269])
* Overhaul input system ([#247]), ([#261]), and ([#274])
* Total overhaul of the game renderer ([#285])

[#244]: https://github.com/amethyst/amethyst/pull/244
[#247]: https://github.com/amethyst/amethyst/pull/247
[#261]: https://github.com/amethyst/amethyst/pull/261
[#265]: https://github.com/amethyst/amethyst/pull/265
[#269]: https://github.com/amethyst/amethyst/pull/269
[#274]: https://github.com/amethyst/amethyst/pull/274
[#285]: https://github.com/amethyst/amethyst/pull/285

## [0.4.3] - 2017-06-03

### Added

* Add mouse button events to `InputHandler` (pull request [#181]).
* Built-in application profiler using [`thread_profiler`][tp] (pull request
  [#212]).
* Screenshots for all in-repo examples (pull request [#213]).
* Pre-commit hook to automate local testing for commits (pull request [#228]).

### Changed

* Changes to `CONTRIBUTING.md` (pull requests [#206], [#226]).
* Update to `specs` 0.8.1 (pull request [#219]).

### Fixed

* Fix deferred rendering in renderable example (pull request [#211]).
* Fix AppVeyor curl command (pull request [#217]).
* Ignore IntelliJ IDEA project files (pull request [#218]).
* Fix `InputHandler` key press bug (pull request [#227]).
* Fix CRLF normalization on extensionless files (pull request [#207]).
* Update code to latest template (pull request [#215]).

[#181]: https://github.com/amethyst/amethyst/pull/181
[#206]: https://github.com/amethyst/amethyst/pull/206
[#207]: https://github.com/amethyst/amethyst/pull/207
[#211]: https://github.com/amethyst/amethyst/pull/211
[#212]: https://github.com/amethyst/amethyst/pull/212
[#213]: https://github.com/amethyst/amethyst/pull/213
[#215]: https://github.com/amethyst/amethyst/pull/215
[#217]: https://github.com/amethyst/amethyst/pull/217
[#218]: https://github.com/amethyst/amethyst/pull/218
[#219]: https://github.com/amethyst/amethyst/pull/219
[#226]: https://github.com/amethyst/amethyst/pull/226
[#228]: https://github.com/amethyst/amethyst/pull/228
[#227]: https://github.com/amethyst/amethyst/pull/227
[tp]: https://github.com/glennw/thread_profiler

## [0.4.2] - 2017-03-07

### Added

* Allow loading configuration files directly from strings.
* Add `#[derive(Default)]` for some types in ECS module.
* Add Ilya Bogdanov, Konstantin Zverev, and Scott Corbeil to `AUTHORS.md`.

### Changed

* Implement some clippy suggestions.
* Use `FnvHasher` instead of Rust's default SipHash implementation for better
  performance.

### Fixed

* Correct the quick example given in `README.md`.
* Replace constant paddle width with actual value in Pong example.
* Minor fix of line numbers in link in `CONTRIBUTING.md`.
* Add backticks around word in doc comment within `input.rs`.
* Match `Stopwatch` behavior to API documentation.
* Fix AppVeyor build failures due to `timing.rs` test failure.

## [0.4.1] - 2017-02-10

### Added

* Make `CONTRIBUTING.md` have teeth by enabling `#[deny(missing_docs)]`.
* Add lots of shiny new API documentation.
* Convert `amethyst` crate into a workspace.
* Add Travis and Appveyor badges to Cargo manifests.

### Changed

* Bump `amethyst` to version 0.4.1, `amethyst_renderer` to 0.4.1, and
  `amethyst_config` to 0.2.1.
* Temporarily disable `cargo fmt` checking in Travis due to panics.
* Update to `dds` 0.4.
* Update to `gfx` 0.14, fix breaking changes relating to shaders, PSO, and
  module layout changes.
* Update to `gfx_device_gl` 0.13.
* Update to `gfx_window_glutin` 0.14.
* Update to `glutin` 0.7.
* Improve quality of existing doc comments.
* Implement `Deref` and `DerefMut` into `glutin::Event` for `WindowEvent`.
* Re-export contents of `engine` to top-level and make module private.
* Shorten certain variable names to help combat rightward drift.
* Update `.travis.yml` and `appveyor.yml` to use `cargo test --all` instead of
  specifying explicit crates.
* Rename `06_assets` to `05_assets`.
* Make Git line endings consistent for source and config files throughout the
  repo.
* Process entire codebase through `cargo fmt`.
* Improve wording and formatting in `CONTRIBUTING.md` and in `README.md`.

### Removed

* Delete `rustfmt.toml` from `amethyst_renderer`.
* Delete outdated example from `amethyst_renderer`.
* Delete redundant `extern crate` directives outside of `lib.rs`.

## [0.4.0] - 2017-02-07

### Added

* Add transform system, transform components, light components, `specs`
  resources (camera, input handler, game time counter, screen dimensions, event
  handling).
* Make mesh primitives with [genmesh][gm].
* Add basic asset management.
  * Add support for Wavefront OBJ assets with [wavefront_obj][wo], and
    texture loading with [imagefmt][if].
  * Add support for DirectDraw surfaces (.dds files).
* Moar examples! Oh, and we have a [basic pong game][pg] too.
* Fix several `unused_variables` and `unused_mut` warnings.
* Add gitattributes to prevent line-ending conversion for binary files.
* Add lots of API documentation.

[gm]: https://github.com/gfx-rs/genmesh
[wo]: https://github.com/PistonDevelopers/wavefront_obj
[if]: https://github.com/lgvz/imagefmt
[pg]: examples/pong/

### Changed

* Relicense under the terms of both MIT/Apache-2.0.
* Revamp `amethyst_renderer`
  * Graphics backend chosen at compile time using features.
  * Add specular lighting, switching propagation -> attenuation.
* Update instructions for generating a new project using Cargo templates.
* Scale number of `specs` threads according to system core count.
* Improve Travis CI build speeds.
* Rewrite `Stopwatch` to be an enum.
* Update contribution guidelines and change log.
* Update book to reflect new API changes.
* Update dependency versions.

### Removed

* Remove `amethyst_ecs` crate in favor of using `specs` directly.
* Remove `amethyst_context` and refactor to greatly improve performance.
* Remove unused lights from included forward and deferred renderer pipelines.
* Remove dependency on `time` crate.

## [0.3.1] - 2016-09-07

### Fixed

* Fixed broken API reference link in `README.md`.
* amethyst.rs book: link to API reference broken (issue [#86]).
* Master branch no longer builds on beta/nightly Rust (issue [#94]).

[#86]: https://github.com/amethyst/amethyst/issues/86
[#94]: https://github.com/amethyst/amethyst/issues/94

## 0.3.0 - 2016-03-31

### Added

* Initial version of `amethyst_ecs` crate (issue [#37]).
* Add Gitter webhooks support to Travis (issue [#27]).

### Changed

* Update `amethyst_renderer` crate slightly (issue [#37]).
* Remove `publish.sh` script since website repo handles docs now (issue [#27]).
* Updated contribution guidelines on submitting code (issue [#37]).

### Fixed

* Update broken links for website, wiki, chat, and blog (issue [#27]).

[#27]: https://github.com/amethyst/amethyst/issues/27
[#37]: https://github.com/amethyst/amethyst/issues/37

## 0.2.1 (2016-01-27)
### Changed

* Add keywords to sub-crates.
* Remove reference to missing README file from `amethyst_engine`

## 0.2.0 (2016-01-27) [YANKED]
### Added

* Pass slice references to functions instead of `&Vec<T>`.
* Add state machine unit tests (issue [#9], pull request [#15])

### Changed

* Mention nightly Rust in "Hello World" tutorial (issue [#11], pull request
  [#12])
* Split amethyst` into separate sub-crates (issue [#13], pull request [#14])
* Update example to reflect API changes
* Depend on gfx-rs to reduce workload and foster cooperation, removed old
  renderer backend code

[#9]: https://github.com/amethyst/amethyst/issues/9
[#11]: https://github.com/amethyst/amethyst/issues/11
[#12]: https://github.com/amethyst/amethyst/issues/12
[#13]: https://github.com/amethyst/amethyst/issues/13
[#14]: https://github.com/amethyst/amethyst/issues/14
[#15]: https://github.com/amethyst/amethyst/issues/15

## 0.1.4 - 2016-01-10

### Added

* Stabilize state machine API (pull request [#6]).
  * Implement pushdown automaton state machine.
  * Implement state transitions.

### Changed

* Remove standardized `State` constructor (pull request [#6]).
* Update book and doc comments.

[#6]: https://github.com/amethyst/amethyst/issues/6

### Fixed

* Fix unreachable shutdown statement bug (issue [#5]).

[#5]: https://github.com/amethyst/amethyst/issues/5

## 0.1.3 - 2016-01-09

### Changed

* Clean up use statements.
* Renderer design progress (issue [#7]).
  * Split `ir.rs` and `frontend.rs` into separate files.
  * Frontend
    * Objects and Lights (enums) are now structs impl'ing `Renderable` trait.
    * `Frame` is a container of `Renderable` trait objects.
    * Start compiling library of common objects and light types.
  * Intermediate Representation
    * Move GPU state modeling out of Backend and into IR.
    * CommandBuffers are now directly sortable.
    * CommandQueue now takes in CommandBuffers directly
  * Backend
    * Consolidate traits into one short file.

[#7]: https://github.com/amethyst/amethyst/issues/7

## 0.1.1 - 2016-01-06

### Added

* Add `Frame::with_data` constructor to renderer.

### Changed

* Hide engine submodule, reexport desired contents as public.
* Updated hello_world.rs to new API.
* Significantly expanded Amethyst book and doc comments.

## 0.1.0 - 2016-01-03

* Initial release

[Unreleased]: https://github.com/amethyst/amethyst/compare/v0.9.0...HEAD
[0.9.0]: https://github.com/amethyst/amethyst/compare/v0.8.0...v0.9.0
[0.8.0]: https://github.com/amethyst/amethyst/compare/v0.7.0...v0.8.0
[0.7.0]: https://github.com/amethyst/amethyst/compare/v0.5.1...v0.7.0
[0.5.1]: https://github.com/amethyst/amethyst/compare/v0.5.0...v0.5.1
[0.5.0]: https://github.com/amethyst/amethyst/compare/v0.4.3...v0.5.0
[0.4.3]: https://github.com/amethyst/amethyst/compare/v0.4.2...v0.4.3
[0.4.2]: https://github.com/amethyst/amethyst/compare/v0.4.1...v0.4.2
[0.4.1]: https://github.com/amethyst/amethyst/compare/v0.4...v0.4.1
[0.4.0]: https://github.com/amethyst/amethyst/compare/v0.3.1...v0.4
[0.3.1]: https://github.com/amethyst/amethyst/compare/v0.3...v0.3.1<|MERGE_RESOLUTION|>--- conflicted
+++ resolved
@@ -16,11 +16,8 @@
 * `UiPrefab` field `hidden: bool` to hide entities ([#1051])
 * `PrefabData` can now be derived for many situations, see the book for more information ([#1035])
 * Support for DirectionalLight and SpotLight in PBM pass. ([#1074], [#1081])
-<<<<<<< HEAD
 * `UiWidget` variant `Custom` for custom composited widgets ([#1112])
-=======
 * `amethyst_ui::get_default_font` supports loading system font from Path. ([#1108])
->>>>>>> 6f29f18a
 
 ### Changed
 
@@ -39,12 +36,9 @@
 [#1035]: https://github.com/amethyst/amethyst/pull/1035
 [#1074]: https://github.com/amethyst/amethyst/pull/1074
 [#1081]: https://github.com/amethyst/amethyst/pull/1081
-<<<<<<< HEAD
 [#1112]: https://github.com/amethyst/amethyst/pull/1112
-=======
 [#1089]: https://github.com/amethyst/amethyst/pull/1089
 [#1108]: https://github.com/amethyst/amethyst/pull/1108
->>>>>>> 6f29f18a
 
 ## [0.9.0] - 2018-10
 ### Added
